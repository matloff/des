
# DES.R:  R routines for discrete-event simulation (DES), event-oriented
# method

# March 2017 major changes

# 1.  No longer keep the event set in sorted order.  Too costly to do
# insertion, and anyway earliest event can be determined via which.min(),
# a C-level function that should be much faster.  

# 2.  In old version, used matrix instead of data frame, as latter was
# quite slow.  Probably should go back to data frame, but for now, at
# least add meaningful column names and use them.

# all data is stored in an R environment variable that will be referrred
# to as simlist below; an environment variable is used so that functions
# can change their simlist argument, rather than reassigning

# the simlist will consist of the following components:
#
#       currtime:  current simulated time
#       evnts:  the events list, a matrix, one event per row
#       reactevent:  event handler function, user-supplied; creates 
#                    new events upon the occurrence of an old one;
#                    e.g. job arrival triggers either start of 
#                    service for the job or queuing it; call form is
#                    reactevent(evnt,simlist)
#       dbg:  if TRUE, will print simlist$evnts after each call to
#             simlist$reactevent(), and enter R browser for 
#             single-stepping etc.

# the application code can add further application-specific data to
# simlist, e.g. total job queuing time 

# each event will be represented by a matrix row consisting of columns
# for: 
# 
#    occurrence time
#    event type (user-defined numeric code, e.g. 1 for arrival, 2 for 
#       job completion, etc.)
#    application-specific information, if any

# library functions 
# 
#       newsim:  create a new simlist
#       schedevnt:  schedule a new event 
#       getnextevnt:  pulls the earliest event from the event set,
#                     updates the current simulated time, and 
#                     processes this event
#       mainloop:  as the name implies
#       cancel:  cancel a previously-scheduled event
#       newqueue:  creates a new work queue
#       appendfcfs:  append job to a FCFS queue
#       delfcfs:  delete head of a FCFS queue

# event set:

<<<<<<< HEAD
#    matrix in simlist
#    one row for each event, rows ordered by event occurrence time
#    first two cols are event time, event type, then app-specific info
=======
#    a matrix in simlist
#    one row for each event, rows NOT ordered by event occurrence time
#    first two cols are event time, event time, then app-specific info
>>>>>>> a9fe0746

# outline of a typical application:

#    mysim <- newsim()    create the simlist
#    set reactevent in mysim
#    set application-specific variables in mysim, if any
#    set the first event(s) in mysim$evnts
#    mainloop(mysim,mysimtimelim)
#    print results

# create a simlist, which will be the return value, an R environment;
# appcols is the vector of names for the application-specific columns
newsim <- function(appcols=NULL,dbg=FALSE) {
   simlist <- new.env()
   simlist$currtime <- 0.0  # current simulated time
   simlist$evnts <- matrix(nrow=0,ncol=2+length(appcols))  # event set
   colnames(simlist$evnts) <- c('evnttime','evnttype',appcols)
   simlist$dbg <- dbg
   simlist
}

# no longer used; see March 2017 above
# # insert event evnt into simlist$evnts
# insevnt <- function(evnt,simlist) {
#    # if the event set is empty, set it to consist of evnt and return
#    if (is.null(simlist$evnts)) {
#       simlist$evnts <- matrix(evnt,nrow=1)
#       return()
#    }
#    # otherwise, find insertion point
#    inspt <- binsearch(simlist$evnts[,1],evnt[1])
#    # now "insert," by reconstructing the matrix; we find what portion of
#    # the current matrix should come before evnt and what portion should 
#    # come after it, then string everything together
#    before <- if (inspt == 1) NULL else simlist$evnts[1:(inspt-1),]
#    nr <- nrow(simlist$evnts)
#    after <- if (inspt <= nr) simlist$evnts[inspt:nr,] else NULL  
#    simlist$evnts <- rbind(before,evnt,after)  
#    rownames(simlist$evnts) <- NULL
# }

# schedule new event in simlist$evnts; evnttime is the time at
# which the event is to occur; evnttype is the event type; appdata is
# a vector of numerical application-specific data
schedevnt <- function(evnttime,evnttype,simlist,appdata=NULL) {
   evnt <- c(evnttime,evnttype,appdata)
   # insevnt(evnt,simlist)  
   simlist$evnts <- rbind(simlist$evnts,evnt)
}

# start to process next event (second half done by application
# programmer via call to reactevnt() from mainloop())
getnextevnt <- function(simlist) {
   # find earliest event
   earliest <- which.min(simlist$evnts[,1])
   head <- simlist$evnts[earliest,]
   # delete head
   # if (nrow(simlist$evnts) == 1) simlist$evnts <- NULL else 
   #    simlist$evnts <- simlist$evnts[-1,,drop=F]  
   # simlist$evnts <- simlist$evnts[-earliest,,drop=F]  
   delevnt(earliest,simlist)
   return(head)
}

# removes event in row i of event set
delevnt <- function(i,simlist) {
   simlist$evnts <- simlist$evnts[-i,,drop=F]  
}

# main loop of the simulation
mainloop <- function(simlist,simtimelim) {
   while(simlist$currtime < simtimelim) {
      head <- getnextevnt(simlist)  
      # update current simulated time
      simlist$currtime <- head['evnttime']  
      # process this event (programmer-supplied ftn)
      simlist$reactevent(head,simlist)  
      if (simlist$dbg) {
         print("event occurred:")
         print(head)
         print("events list now")
         print(simlist$evnts)
         browser()
      }
   }
}

# no longer used; see "March 17" at top of this file
## # binary search of insertion point of y in the sorted vector x; returns
## # the position in x before which y should be inserted, with the value
## # length(x)+1 if y is larger than x[length(x)]; this could be replaced
## # by faster C code
## binsearch <- function(x,y) {
##    n <- length(x)
##    lo <- 1
##    hi <- n
##    while(lo+1 < hi) {
##       mid <- floor((lo+hi)/2)
##       if (y == x[mid]) return(mid)
##       if (y < x[mid]) hi <- mid else lo <- mid
##    }
##    if (y <= x[lo]) return(lo)
##    if (y < x[hi]) return(hi)
##    return(hi+1)
## }

# removes the specified event from the schedule list
cancelevnt <- function(rownum,simlist) {
   delevnt(rownum,simlist)
}

# the work queue functions below assume that queues are represented as
# matrices, one row per queued job, containing application-specific
# information about the job; the matrix is assumed stored in an
# environment, with the matrix being named m

# create and return new queue with ncol columns; the queue is an R
# environment, with the main component being m, the matrix representing
# the queue itself; ncol is up to the user, depending on how many pieces
# of information the user wishes to record about a job
newqueue <- function(ncol) {
   q <- new.env()
   q$m <- matrix(nrow=0,ncol=ncol)
   q
}

# appends jobtoqueue to the given queue, assumed of the above form;
# jobtoqueue is a vector of length equal to the number of columns in 
# the queue matrix
appendfcfs <- function(queue,jobtoqueue) {
   if (is.null(queue$m)) {
      queue$m <- matrix(jobtoqueue,nrow=1)
      return()
   }
   queue$m <- rbind(queue$m,jobtoqueue)
}

# deletes and returns head of queue
delfcfs <- function(queue) {
   if (is.null(queue$m)) return(NULL) 
   qhead <- queue$m[1,]
   queue$m <- queue$m[-1,,drop=F]
   qhead
}
<|MERGE_RESOLUTION|>--- conflicted
+++ resolved
@@ -55,15 +55,9 @@
 
 # event set:
 
-<<<<<<< HEAD
 #    matrix in simlist
 #    one row for each event, rows ordered by event occurrence time
 #    first two cols are event time, event type, then app-specific info
-=======
-#    a matrix in simlist
-#    one row for each event, rows NOT ordered by event occurrence time
-#    first two cols are event time, event time, then app-specific info
->>>>>>> a9fe0746
 
 # outline of a typical application:
 
